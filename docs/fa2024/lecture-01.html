<!DOCTYPE html>
<html lang="en"><head>
<script src="https://cdnjs.cloudflare.com/ajax/libs/jquery/3.5.1/jquery.min.js" integrity="sha512-bLT0Qm9VnAYZDflyKcBaQ2gg0hSYNQrJ8RilYldYQ1FxQYoCLtUjuuRuZo+fjqhx/qtq/1itJ0C2ejDxltZVFg==" crossorigin="anonymous"></script><script src="lecture-01_files/libs/clipboard/clipboard.min.js"></script>
<script src="lecture-01_files/libs/quarto-html/tabby.min.js"></script>
<script src="lecture-01_files/libs/quarto-html/popper.min.js"></script>
<script src="lecture-01_files/libs/quarto-html/tippy.umd.min.js"></script>
<link href="lecture-01_files/libs/quarto-html/tippy.css" rel="stylesheet">
<link href="lecture-01_files/libs/quarto-html/light-border.css" rel="stylesheet">
<link href="lecture-01_files/libs/quarto-html/quarto-html.min.css" rel="stylesheet" data-mode="light">
<link href="lecture-01_files/libs/quarto-html/quarto-syntax-highlighting.css" rel="stylesheet" id="quarto-text-highlighting-styles">
<script src="lecture-01_files/libs/quarto-contrib/reveal-header-1.0.0/add_header.js" defer="true"></script>
<link href="lecture-01_files/libs/quarto-contrib/reveal-header-1.0.0/add_header.css" rel="stylesheet">
<link href="lecture-01_files/libs/quarto-contrib/grid-htext-1.0.0/grid_htext.css" rel="stylesheet">
<script src="lecture-01_files/libs/quarto-contrib/glightbox/glightbox.min.js"></script>
<link href="lecture-01_files/libs/quarto-contrib/glightbox/glightbox.min.css" rel="stylesheet">
<link href="lecture-01_files/libs/quarto-contrib/glightbox/lightbox.css" rel="stylesheet"><meta charset="utf-8">
  <meta name="generator" content="quarto-1.5.55">

  <title>Welcome to CMSC408</title>
  <meta name="apple-mobile-web-app-capable" content="yes">
  <meta name="apple-mobile-web-app-status-bar-style" content="black-translucent">
  <meta name="viewport" content="width=device-width, initial-scale=1.0, maximum-scale=1.0, user-scalable=no, minimal-ui">
  <link rel="stylesheet" href="lecture-01_files/libs/revealjs/dist/reset.css">
  <link rel="stylesheet" href="lecture-01_files/libs/revealjs/dist/reveal.css">
  <style>
    code{white-space: pre-wrap;}
    span.smallcaps{font-variant: small-caps;}
    div.columns{display: flex; gap: min(4vw, 1.5em);}
    div.column{flex: auto; overflow-x: auto;}
    div.hanging-indent{margin-left: 1.5em; text-indent: -1.5em;}
    ul.task-list{list-style: none;}
    ul.task-list li input[type="checkbox"] {
      width: 0.8em;
      margin: 0 0.8em 0.2em -1em; /* quarto-specific, see https://github.com/quarto-dev/quarto-cli/issues/4556 */ 
      vertical-align: middle;
    }
  </style>
  <link rel="stylesheet" href="lecture-01_files/libs/revealjs/dist/theme/quarto.css">
  <link rel="stylesheet" href="assets/sketch-css.css">
  <link href="lecture-01_files/libs/revealjs/plugin/quarto-line-highlight/line-highlight.css" rel="stylesheet">
  <link href="lecture-01_files/libs/revealjs/plugin/reveal-menu/menu.css" rel="stylesheet">
  <link href="lecture-01_files/libs/revealjs/plugin/reveal-menu/quarto-menu.css" rel="stylesheet">
  <link href="lecture-01_files/libs/revealjs/plugin/quarto-support/footer.css" rel="stylesheet">
  <style type="text/css">

  .callout {
    margin-top: 1em;
    margin-bottom: 1em;  
    border-radius: .25rem;
  }

  .callout.callout-style-simple { 
    padding: 0em 0.5em;
    border-left: solid #acacac .3rem;
    border-right: solid 1px silver;
    border-top: solid 1px silver;
    border-bottom: solid 1px silver;
    display: flex;
  }

  .callout.callout-style-default {
    border-left: solid #acacac .3rem;
    border-right: solid 1px silver;
    border-top: solid 1px silver;
    border-bottom: solid 1px silver;
  }

  .callout .callout-body-container {
    flex-grow: 1;
  }

  .callout.callout-style-simple .callout-body {
    font-size: 1rem;
    font-weight: 400;
  }

  .callout.callout-style-default .callout-body {
    font-size: 0.9rem;
    font-weight: 400;
  }

  .callout.callout-titled.callout-style-simple .callout-body {
    margin-top: 0.2em;
  }

  .callout:not(.callout-titled) .callout-body {
      display: flex;
  }

  .callout:not(.no-icon).callout-titled.callout-style-simple .callout-content {
    padding-left: 1.6em;
  }

  .callout.callout-titled .callout-header {
    padding-top: 0.2em;
    margin-bottom: -0.2em;
  }

  .callout.callout-titled .callout-title  p {
    margin-top: 0.5em;
    margin-bottom: 0.5em;
  }
    
  .callout.callout-titled.callout-style-simple .callout-content  p {
    margin-top: 0;
  }

  .callout.callout-titled.callout-style-default .callout-content  p {
    margin-top: 0.7em;
  }

  .callout.callout-style-simple div.callout-title {
    border-bottom: none;
    font-size: .9rem;
    font-weight: 600;
    opacity: 75%;
  }

  .callout.callout-style-default  div.callout-title {
    border-bottom: none;
    font-weight: 600;
    opacity: 85%;
    font-size: 0.9rem;
    padding-left: 0.5em;
    padding-right: 0.5em;
  }

  .callout.callout-style-default div.callout-content {
    padding-left: 0.5em;
    padding-right: 0.5em;
  }

  .callout.callout-style-simple .callout-icon::before {
    height: 1rem;
    width: 1rem;
    display: inline-block;
    content: "";
    background-repeat: no-repeat;
    background-size: 1rem 1rem;
  }

  .callout.callout-style-default .callout-icon::before {
    height: 0.9rem;
    width: 0.9rem;
    display: inline-block;
    content: "";
    background-repeat: no-repeat;
    background-size: 0.9rem 0.9rem;
  }

  .callout-title {
    display: flex
  }
    
  .callout-icon::before {
    margin-top: 1rem;
    padding-right: .5rem;
  }

  .callout.no-icon::before {
    display: none !important;
  }

  .callout.callout-titled .callout-body > .callout-content > :last-child {
    padding-bottom: 0.5rem;
    margin-bottom: 0;
  }

  .callout.callout-titled .callout-icon::before {
    margin-top: .5rem;
    padding-right: .5rem;
  }

  .callout:not(.callout-titled) .callout-icon::before {
    margin-top: 1rem;
    padding-right: .5rem;
  }

  /* Callout Types */

  div.callout-note {
    border-left-color: #4582ec !important;
  }

  div.callout-note .callout-icon::before {
    background-image: url('data:image/png;base64,iVBORw0KGgoAAAANSUhEUgAAACAAAAAgCAYAAABzenr0AAAAAXNSR0IArs4c6QAAAERlWElmTU0AKgAAAAgAAYdpAAQAAAABAAAAGgAAAAAAA6ABAAMAAAABAAEAAKACAAQAAAABAAAAIKADAAQAAAABAAAAIAAAAACshmLzAAAEU0lEQVRYCcVXTWhcVRQ+586kSUMMxkyaElstCto2SIhitS5Ek8xUKV2poatCcVHtUlFQk8mbaaziwpWgglJwVaquitBOfhQXFlqlzSJpFSpIYyXNjBNiTCck7x2/8/LeNDOZxDuEkgOXe++553zfefee+/OYLOXFk3+1LLrRdiO81yNqZ6K9cG0P3MeFaMIQjXssE8Z1JzLO9ls20MBZX7oG8w9GxB0goaPrW5aNMp1yOZIa7Wv6o2ykpLtmAPs/vrG14Z+6d4jpbSKuhdcSyq9wGMPXjonwmESXrriLzFGOdDBLB8Y6MNYBu0dRokSygMA/mrun8MGFN3behm6VVAwg4WR3i6FvYK1T7MHo9BK7ydH+1uurECoouk5MPRyVSBrBHMYwVobG2aOXM07sWrn5qgB60rc6mcwIDJtQrnrEr44kmy+UO9r0u9O5/YbkS9juQckLed3DyW2XV/qWBBB3ptvI8EUY3I9p/67OW+g967TNr3Sotn3IuVlfMLVnsBwH4fsnebJvyGm5GeIUA3jljERmrv49SizPYuq+z7c2H/jlGC+Ghhupn/hcapqmcudB9jwJ/3jvnvu6vu5lVzF1fXyZuZZ7U8nRmVzytvT+H3kilYvH09mLWrQdwFSsFEsxFVs5fK7A0g8gMZjbif4ACpKbjv7gNGaD8bUrlk8x+KRflttr22JEMRUbTUwwDQScyzPgedQHZT0xnx7ujw2jfVfExwYHwOsDTjLdJ2ebmeQIlJ7neo41s/DrsL3kl+W2lWvAga0tR3zueGr6GL78M3ifH0rGXrBC2aAR8uYcIA5gwV8zIE8onoh8u0Fca/ciF7j1uOzEnqcIm59sEXoGc0+z6+H45V1CvAvHcD7THztu669cnp+L0okAeIc6zjbM/24LgGM1gZk7jnRu1aQWoU9sfUOuhrmtaPIO3YY1KLLWZaEO5TKUbMY5zx8W9UJ6elpLwKXbsaZ4EFl7B4bMtDv0iRipKoDQT2sNQI9b1utXFdYisi+wzZ/ri/1m7QfDgEuvgUUEIJPq3DhX/5DWNqIXDOweC2wvIR90Oq3lDpdMIgD2r0dXvGdsEW5H6x6HLRJYU7C69VefO1x8Gde1ZFSJLfWS1jbCnhtOPxmpfv2LXOA2Xk2tvnwKKPFuZ/oRmwBwqRQDcKNeVQkYcOjtWVBuM/JuYw5b6isojIkYxyYAFn5K7ZBF10fea52y8QltAg6jnMqNHFBmGkQ1j+U43HMi2xMar1Nv0zGsf1s8nUsmUtPOOrbFIR8bHFDMB5zL13Gmr/kGlCkUzedTzzmzsaJXhYawnA3UmARpiYj5ooJZiUoxFRtK3X6pgNPv+IZVPcnwbOl6f+aBaO1CNvPW9n9LmCp01nuSaTRF2YxHqZ8DYQT6WsXT+RD6eUztwYLZ8rM+rcPxamv1VQzFUkzFXvkiVrySGQgJNvXHJAxiU3/NwiC03rSf05VBaPtu/Z7/B8Yn/w7eguloAAAAAElFTkSuQmCC');
  }

  div.callout-note.callout-style-default .callout-title {
    background-color: #dae6fb
  }

  div.callout-important {
    border-left-color: #d9534f !important;
  }

  div.callout-important .callout-icon::before {
    background-image: url('data:image/png;base64,iVBORw0KGgoAAAANSUhEUgAAACAAAAAgCAYAAABzenr0AAAAAXNSR0IArs4c6QAAAERlWElmTU0AKgAAAAgAAYdpAAQAAAABAAAAGgAAAAAAA6ABAAMAAAABAAEAAKACAAQAAAABAAAAIKADAAQAAAABAAAAIAAAAACshmLzAAAEKklEQVRYCcVXTWhcVRS+575MJym48A+hSRFr00ySRQhURRfd2HYjk2SSTokuBCkU2o0LoSKKraKIBTcuFCoidGFD08nkBzdREbpQ1EDNIv8qSGMFUboImMSZd4/f9zJv8ibJMC8xJQfO3HPPPef7zrvvvnvviIkpC9nsw0UttFunbUhpFzFtarSd6WJkStVMw5xyVqYTvkwfzuf/5FgtkVoB0729j1rjXwThS7Vio+Mo6DNnvLfahoZ+i/o32lULuJ3NNiz7q6+pyAUkJaFF6JwaM2lUJlV0MlnQn5aTRbEu0SEqHUa0A4AdiGuB1kFXRfVyg5d87+Dg4DL6m2TLAub60ilj7A1Ec4odSAc8X95sHh7+ZRPCFo6Fnp7HfU/fBng/hi10CjCnWnJjsxvDNxWw0NfV6Rv5GgP3I3jGWXumdTD/3cbEOP2ZbOZp69yniG3FQ9z1jD7bnBu9Fc2tKGC2q+uAJOQHBDRiZX1x36o7fWBs7J9ownbtO+n0/qWkvW7UPIfc37WgT6ZGR++EOJyeQDSb9UB+DZ1G6DdLDzyS+b/kBCYGsYgJbSQHuThGKRcw5xdeQf8YdNHsc6ePXrlSYMBuSIAFTGAtQo+VuALo4BX83N190NWZWbynBjhOHsmNfFWLeL6v+ynsA58zDvvAC8j5PkbOcXCMg2PZFk3q8MjI7WAG/Dp9AwP7jdGBOOQkAvlFUB+irtm16I1Zw9YBcpGTGXYmk3kQIC/Cds55l+iMI3jqhjAuaoe+am2Jw5GT3Nbz3CkE12NavmzN5+erJW7046n/CH1RO/RVa8lBLozXk9uqykkGAyRXLWlLv5jyp4RFsG5vGVzpDLnIjTWgnRy2Rr+tDKvRc7Y8AyZq10jj8DqXdnIRNtFZb+t/ZRtXcDiVnzpqx8mPcDWxgARUqx0W1QB9MeUZiNrV4qP+Ehc+BpNgATsTX8ozYKL2NtFYAHc84fG7ndxUPr+AR/iQSns7uSUufAymwDOb2+NjK27lEFocm/EE2WpyIy/Hi66MWuMKJn8RvxIcj87IM5Vh9663ziW36kR0HNenXuxmfaD8JC7tfKbrhFr7LiZCrMjrzTeGx+PmkosrkNzW94ObzwocJ7A1HokLolY+AvkTiD/q1H0cN48c5EL8Crkttsa/AXQVDmutfyku0E7jShx49XqV3MFK8IryDhYVbj7Sj2P2eBxwcXoe8T8idsKKPRcnZw1b+slFTubwUwhktrfnAt7J++jwQtLZcm3sr9LQrjRzz6cfMv9aLvgmnAGvpoaGLxM4mAEaLV7iAzQ3oU0IvD5x9ix3yF2RAAuYAOO2f7PEFWCXZ4C9Pb2UsgDeVnFSpbFK7/IWu7TPTvBqzbGdCHOJQSxiEjt6IyZmxQyEJHv6xyQsYk//moVFsN2zP6fRImjfq7/n/wFDguUQFNEwugAAAABJRU5ErkJggg==');
  }

  div.callout-important.callout-style-default .callout-title {
    background-color: #f7dddc
  }

  div.callout-warning {
    border-left-color: #f0ad4e !important;
  }

  div.callout-warning .callout-icon::before {
    background-image: url('data:image/png;base64,iVBORw0KGgoAAAANSUhEUgAAACAAAAAgCAYAAABzenr0AAAAAXNSR0IArs4c6QAAAERlWElmTU0AKgAAAAgAAYdpAAQAAAABAAAAGgAAAAAAA6ABAAMAAAABAAEAAKACAAQAAAABAAAAIKADAAQAAAABAAAAIAAAAACshmLzAAAETklEQVRYCeVWW2gcVRg+58yaTUnizqbipZeX4uWhBEniBaoUX1Ioze52t7sRq6APio9V9MEaoWlVsFasRq0gltaAPuxms8lu0gcviE/FFOstVbSIxgcv6SU7EZqmdc7v9+9mJtNks51NTUH84ed889/PP+cmxP+d5FIbMJmNbpREu4WUkiTtCicKny0l1pIKmBzovF2S+hIJHX8iEu3hZJ5lNZGqyRrGSIQpq15AzF28jgpeY6yk6GVdrfFqdrD6Iw+QlB8g0YS2g7dyQmXM/IDhBhT0UCiRf59lfqmmDvzRt6kByV/m4JjtzuaujMUM2c5Z2d6JdKrRb3K2q6mA+oYVz8JnDdKPmmNthzkAk/lN63sYPgevrguc72aZX/L9C6x09GYyxBgCX4NlvyGUHOKELlm5rXeR1kchuChJt4SSwyddZRXgvwMGvYo4QSlk3/zkHD8UHxwVJA6zjZZqP8v8kK8OWLnIZtLyCAJagYC4rTGW/9Pqj92N/c+LUaAj27movwbi19tk/whRCIE7Q9vyI6yvRpftAKVTdUjOW40X3h5OXsKCdmFcx0xlLJoSuQngnrJe7Kcjm4OMq9FlC7CMmScQANuNvjfP3PjGXDBaUQmbp296S5L4DrpbrHN1T87ZVEZVCzg1FF0Ft+dKrlLukI+/c9ENo+TvlTDbYFvuKPtQ9+l052rXrgKoWkDAFnvh0wTOmYn8R5f4k/jN/fZiCM1tQx9jQQ4ANhqG4hiL0qIFTGViG9DKB7GYzgubnpofgYRwO+DFjh0Zin2m4b/97EDkXkc+f6xYAPX0KK2I/7fUQuwzuwo/L3AkcjugPNixC8cHf0FyPjWlItmLxWw4Ou9YsQCr5fijMGoD/zpdRy95HRysyXA74MWOnscpO4j2y3HAVisw85hX5+AFBRSHt4ShfLFkIMXTqyKFc46xdzQM6XbAi702a7sy04J0+feReMFKp5q9esYLCqAZYw/k14E/xcLLsFElaornTuJB0svMuJINy8xkIYuL+xPAlWRceH6+HX7THJ0djLUom46zREu7tTkxwmf/FdOZ/sh6Q8qvEAiHpm4PJ4a/doJe0gH1t+aHRgCzOvBvJedEK5OFE5jpm4AGP2a8Dxe3gGJ/pAutug9Gp6he92CsSsWBaEcxGx0FHytmIpuqGkOpldqNYQK8cSoXvd+xLxXADw0kf6UkJNFtdo5MOgaLjiQOQHcn+A6h5NuL2s0qsC2LOM75PcF3yr5STuBSAcGG+meA14K/CI21HcS4LBT6tv0QAh8Dr5l93AhZzG5ZJ4VxAqdZUEl9z7WJ4aN+svMvwHHL21UKTd1mqvChH7/Za5xzXBBKrUcB0TQ+Ulgkfbi/H/YT5EptrGzsEK7tR1B7ln9BBwckYfMiuSqklSznIuoIIOM42MQO+QnduCoFCI0bpkzjCjddHPN/F+2Yu+sd9bKNpVwHhbS3LluK/0zgfwD0xYI5dXuzlQAAAABJRU5ErkJggg==');
  }

  div.callout-warning.callout-style-default .callout-title {
    background-color: #fcefdc
  }

  div.callout-tip {
    border-left-color: #02b875 !important;
  }

  div.callout-tip .callout-icon::before {
    background-image: url('data:image/png;base64,iVBORw0KGgoAAAANSUhEUgAAACAAAAAgCAYAAABzenr0AAAAAXNSR0IArs4c6QAAAERlWElmTU0AKgAAAAgAAYdpAAQAAAABAAAAGgAAAAAAA6ABAAMAAAABAAEAAKACAAQAAAABAAAAIKADAAQAAAABAAAAIAAAAACshmLzAAADr0lEQVRYCe1XTWgTQRj9ZjZV8a9SPIkKgj8I1bMHsUWrqYLVg4Ue6v9BwZOxSYsIerFao7UiUryIqJcqgtpimhbBXoSCVxUFe9CTiogUrUp2Pt+3aUI2u5vdNh4dmMzOzHvvezuz8xNFM0mjnbXaNu1MvFWRXkXEyE6aYOYJpdW4IXuA4r0fo8qqSMDBU0v1HJUgVieAXxzCsdE/YJTdFcVIZQNMyhruOMJKXYFoLfIfIvVIMWdsrd+Rpd86ZmyzzjJmLStqRn0v8lzkb4rVIXvnpScOJuAn2ACC65FkPzEdEy4TPWRLJ2h7z4cArXzzaOdKlbOvKKX25Wl00jSnrwVxAg3o4dRxhO13RBSdNvH0xSARv3adTXbBdTf64IWO2vH0LT+cv4GR1DJt+DUItaQogeBX/chhbTBxEiZ6gftlDNXTrvT7co4ub5A6gp9HIcHvzTa46OS5fBeP87Qm0fQkr4FsYgVQ7Qg+ZayaDg9jhg1GkWj8RG6lkeSacrrHgDaxdoBiZPg+NXV/KifMuB6//JmYH4CntVEHy/keA6x4h4CU5oFy8GzrBS18cLJMXcljAKB6INjWsRcuZBWVaS3GDrqB7rdapVIeA+isQ57Eev9eCqzqOa81CY05VLd6SamW2wA2H3SiTbnbSxmzfp7WtKZkqy4mdyAlGx7ennghYf8voqp9cLSgKdqNfa6RdRsAAkPwRuJZNbpByn+RrJi1RXTwdi8RQF6ymDwGMAtZ6TVE+4uoKh+MYkcLsT0Hk8eAienbiGdjJHZTpmNjlbFJNKDVAp2fJlYju6IreQxQ08UJDNYdoLSl6AadO+fFuCQqVMB1NJwPm69T04Wv5WhfcWyfXQB+wXRs1pt+nCknRa0LVzSA/2B+a9+zQJadb7IyyV24YAxKp2Jqs3emZTuNnKxsah+uabKbMk7CbTgJx/zIgQYErIeTKRQ9yD9wxVof5YolPHqaWo7TD6tJlh7jQnK5z2n3+fGdggIOx2kaa2YI9QWarc5Ce1ipNWMKeSG4DysFF52KBmTNMmn5HqCFkwy34rDg05gDwgH3bBi+sgFhN/e8QvRn8kbamCOhgrZ9GJhFDgfcMHzFb6BAtjKpFhzTjwv1KCVuxHvCbsSiEz4CANnj84cwHdFXAbAOJ4LTSAawGWFn5tDhLMYz6nWeU2wJfIhmIJBefcd/A5FWQWGgrWzyORZ3Q6HuV+Jf0Bj+BTX69fm1zWgK7By1YTXchFDORywnfQ7GpzOo6S+qECrsx2ifVQAAAABJRU5ErkJggg==');
  }

  div.callout-tip.callout-style-default .callout-title {
    background-color: #ccf1e3
  }

  div.callout-caution {
    border-left-color: #fd7e14 !important;
  }

  div.callout-caution .callout-icon::before {
    background-image: url('data:image/png;base64,iVBORw0KGgoAAAANSUhEUgAAACAAAAAgCAYAAABzenr0AAAAAXNSR0IArs4c6QAAAERlWElmTU0AKgAAAAgAAYdpAAQAAAABAAAAGgAAAAAAA6ABAAMAAAABAAEAAKACAAQAAAABAAAAIKADAAQAAAABAAAAIAAAAACshmLzAAACV0lEQVRYCdVWzWoUQRCuqp2ICBLJXgITZL1EfQDBW/bkzUMUD7klD+ATSHBEfAIfQO+iXsWDxJsHL96EHAwhgzlkg8nBg25XWb0zIb0zs9muYYWkoKeru+vn664fBqElyZNuyh167NXJ8Ut8McjbmEraKHkd7uAnAFku+VWdb3reSmRV8PKSLfZ0Gjn3a6Xlcq9YGb6tADjn+lUfTXtVmaZ1KwBIvFI11rRXlWlatwIAAv2asaa9mlB9wwygiDX26qaw1yYPzFXg2N1GgG0FMF8Oj+VIx7E/03lHx8UhvYyNZLN7BwSPgekXXLribw7w5/c8EF+DBK5idvDVYtEEwMeYefjjLAdEyQ3M9nfOkgnPTEkYU+sxMq0BxNR6jExrAI31H1rzvLEfRIdgcv1XEdj6QTQAS2wtstEALLG1yEZ3QhH6oDX7ExBSFEkFINXH98NTrme5IOaaA7kIfiu2L8A3qhH9zRbukdCqdsA98TdElyeMe5BI8Rs2xHRIsoTSSVFfCFCWGPn9XHb4cdobRIWABNf0add9jakDjQJpJ1bTXOJXnnRXHRf+dNL1ZV1MBRCXhMbaHqGI1JkKIL7+i8uffuP6wVQAzO7+qVEbF6NbS0LJureYcWXUUhH66nLR5rYmva+2tjRFtojkM2aD76HEGAD3tPtKM309FJg5j/K682ywcWJ3PASCcycH/22u+Bh7Aa0ehM2Fu4z0SAE81HF9RkB21c5bEn4Dzw+/qNOyXr3DCTQDMBOdhi4nAgiFDGCinIa2owCEChUwD8qzd03PG+qdW/4fDzjUMcE1ZpIAAAAASUVORK5CYII=');
  }

  div.callout-caution.callout-style-default .callout-title {
    background-color: #ffe5d0
  }

  </style>
  <style type="text/css">
    .reveal div.sourceCode {
      margin: 0;
      overflow: auto;
    }
    .reveal div.hanging-indent {
      margin-left: 1em;
      text-indent: -1em;
    }
    .reveal .slide:not(.center) {
      height: 100%;
      overflow-y: auto;
    }
    .reveal .slide.scrollable {
      overflow-y: auto;
    }
    .reveal .footnotes {
      height: 100%;
      overflow-y: auto;
    }
    .reveal .slide .absolute {
      position: absolute;
      display: block;
    }
    .reveal .footnotes ol {
      counter-reset: ol;
      list-style-type: none; 
      margin-left: 0;
    }
    .reveal .footnotes ol li:before {
      counter-increment: ol;
      content: counter(ol) ". "; 
    }
    .reveal .footnotes ol li > p:first-child {
      display: inline-block;
    }
    .reveal .slide ul,
    .reveal .slide ol {
      margin-bottom: 0.5em;
    }
    .reveal .slide ul li,
    .reveal .slide ol li {
      margin-top: 0.4em;
      margin-bottom: 0.2em;
    }
    .reveal .slide ul[role="tablist"] li {
      margin-bottom: 0;
    }
    .reveal .slide ul li > *:first-child,
    .reveal .slide ol li > *:first-child {
      margin-block-start: 0;
    }
    .reveal .slide ul li > *:last-child,
    .reveal .slide ol li > *:last-child {
      margin-block-end: 0;
    }
    .reveal .slide .columns:nth-child(3) {
      margin-block-start: 0.8em;
    }
    .reveal blockquote {
      box-shadow: none;
    }
    .reveal .tippy-content>* {
      margin-top: 0.2em;
      margin-bottom: 0.7em;
    }
    .reveal .tippy-content>*:last-child {
      margin-bottom: 0.2em;
    }
    .reveal .slide > img.stretch.quarto-figure-center,
    .reveal .slide > img.r-stretch.quarto-figure-center {
      display: block;
      margin-left: auto;
      margin-right: auto; 
    }
    .reveal .slide > img.stretch.quarto-figure-left,
    .reveal .slide > img.r-stretch.quarto-figure-left  {
      display: block;
      margin-left: 0;
      margin-right: auto; 
    }
    .reveal .slide > img.stretch.quarto-figure-right,
    .reveal .slide > img.r-stretch.quarto-figure-right  {
      display: block;
      margin-left: auto;
      margin-right: 0; 
    }
  </style>
  <script src="lecture-01_files/libs/quarto-diagram/mermaid.min.js"></script>
  <script src="lecture-01_files/libs/quarto-diagram/mermaid-init.js"></script>
  <link href="lecture-01_files/libs/quarto-diagram/mermaid.css" rel="stylesheet">
  <script src="https://cdnjs.cloudflare.com/ajax/libs/require.js/2.3.6/require.min.js" integrity="sha512-c3Nl8+7g4LMSTdrm621y7kf9v3SDPnhxLNhcjFJbKECVnmZHTdo+IRO05sNLTH/D3vA6u1X32ehoLC7WFVdheg==" crossorigin="anonymous"></script>
  
  <script type="application/javascript">define('jquery', [],function() {return window.jQuery;})</script>
  <script src="https://toolness.github.io/p5.js-widget/p5-widget.js"></script>
</head>
<body class="quarto-light">
  <div class="reveal">
    <div class="slides">

<section id="title-slide" class="quarto-title-block center">
  <h1 class="title">Welcome to CMSC408</h1>
  <p class="subtitle">Lecture 1</p>

<div class="quarto-title-authors">
</div>

  <p class="date">Wednesday - Aug 21, 2024</p>
</section>
<section id="housekeeping" class="slide level2">
<h2>Housekeeping</h2>
<div class="columns">
<div class="column" style="width:9%;">

</div><div class="column" style="width:45%;">
<h3 id="discussion-items">Discussion items</h3>
<ul>
<li><p>Complete the pre-class survey</p></li>
<li><p>Introduce yourself on the discussion group</p></li>
<li><p>Join the discord</p></li>
<li><p>Form your project team</p></li>
</ul>
</div><div class="column" style="width:40%;">
<h3 id="lecture-topics">Lecture topics</h3>
<ul>
<li><p>Course overview</p></li>
<li><p>Intro to databases</p></li>
</ul>
</div></div>
<div style="margin-top:25px">
<p>&nbsp;</p>
</div>

    <style></style>
    <div class="upcoming-calendar">
<table class="caption-top" data-quarto-postprocess="true">
<thead>
<tr class="header">
<th style="text-align: center;" data-quarto-table-cell-role="th">Module</th>
<th style="text-align: center;" data-quarto-table-cell-role="th">Week</th>
<th style="text-align: center;" data-quarto-table-cell-role="th">Date</th>
<th style="text-align: center;" data-quarto-table-cell-role="th">Day</th>
<th data-quarto-table-cell-role="th">Lectures</th>
<th data-quarto-table-cell-role="th">Deliverables/Notes</th>
</tr>
</thead>
<tbody>
<tr class="odd">
<td style="text-align: center;">ER Models</td>
<td style="text-align: center;">1</td>
<td style="text-align: center;">8/21</td>
<td style="text-align: center;">Wed</td>
<td>MTG1: L1 (Welcome to CMSC408)</td>
<td>Quiz 1 due (Pre-class Survey)</td>
</tr>
<tr class="even">
<td style="text-align: center;">ER Models</td>
<td style="text-align: center;">1</td>
<td style="text-align: center;">8/23</td>
<td style="text-align: center;">Fri</td>
<td></td>
<td>PrjDel 1 due (Student introductions)</td>
</tr>
<tr class="odd">
<td style="text-align: center;">ER Models</td>
<td style="text-align: center;">1</td>
<td style="text-align: center;">8/25</td>
<td style="text-align: center;">Sun</td>
<td></td>
<td>PrjDel 2 due (Team formation)</td>
</tr>
<tr class="even">
<td style="text-align: center;">ER Models</td>
<td style="text-align: center;">2</td>
<td style="text-align: center;">8/26</td>
<td style="text-align: center;">Mon</td>
<td>MTG2: L2 (Entity-relation models 1)</td>
<td>Last day to add/drop</td>
</tr>
<tr class="odd">
<td style="text-align: center;">ER Models</td>
<td style="text-align: center;">2</td>
<td style="text-align: center;">8/28</td>
<td style="text-align: center;">Wed</td>
<td>MTG3: L3 (Entity-relation models 2)</td>
<td></td>
</tr>
<tr class="even">
<td style="text-align: center;">ER Models</td>
<td style="text-align: center;">2</td>
<td style="text-align: center;">8/30</td>
<td style="text-align: center;">Fri</td>
<td></td>
<td>PrjDel 3 due (Team update)</td>
</tr>
<tr class="odd">
<td style="text-align: center;">ER Models</td>
<td style="text-align: center;">2</td>
<td style="text-align: center;">9/1</td>
<td style="text-align: center;">Sun</td>
<td></td>
<td>HW1 due (DE Tool Review)</td>
</tr>
<tr class="even">
<td style="text-align: center;">ER Models</td>
<td style="text-align: center;">3</td>
<td style="text-align: center;">9/2</td>
<td style="text-align: center;">Mon</td>
<td></td>
<td>NO CLASS - University closed (Labor day)</td>
</tr>
</tbody>
</table>
</div>
</section>
<section id="im-glad-youre-here" class="slide level2">
<h2>I’m glad you’re here!!!!</h2>
<p>&nbsp;</p>
<div class="columns">
<div class="column">
<h3 id="cmsc-508---database-theory">CMSC 508 - Database Theory</h3>
<ul>
<li>Semester course;</li>
<li>3 lecture hours. 3 credits.</li>
<li>Prerequisite: CMSC 303 with a minimum grade of C.</li>
</ul>
<p>Design and implementation of relational database systems. Emphasis is placed on entity-relationship diagrams, relational algebra, normal forms and normalization. Introduction to SQL. Discussion of physical level issues.</p>
<p>Students will be required to complete a design project and give an oral presentation of the project.</p>
</div><div class="column">
<div class="quarto-figure quarto-figure-center">
<figure>
<p><img data-src="assets/L01-rise-of-sql.png"></p>
<figcaption><a href="https://spectrum.ieee.org/the-rise-of-sql" class="uri">https://spectrum.ieee.org/the-rise-of-sql</a></figcaption>
</figure>
</div>
</div></div>
</section>
<section id="recommended-textbooks" class="slide level2">
<h2>Recommended Textbooks</h2>
<div class="columns">
<div class="column">
<div class="quarto-figure quarto-figure-center">
<figure>
<p><img data-src="assets/L01-ramakrishnan.png" style="width:1.4in"></p>
<figcaption><em>Database Management Systems, Third Edition</em>, R. Ramakrishnan, J. Gehrke McGraw-Hill ISBN 978-0072465631</figcaption>
</figure>
</div>
</div><div class="column">
<div class="quarto-figure quarto-figure-center">
<figure>
<p><img data-src="assets/L01-silberschatz.png" style="width:1.5in"></p>
<figcaption><em>Database System Concepts, Sixth Edition</em>, A. Silberschatz, H. Korth, S. Sudarshan McGraw-Hill ISBN 978-0073523323</figcaption>
</figure>
</div>
</div></div>
<div class="callout callout-note no-icon callout-titled callout-style-default">
<div class="callout-body">
<div class="callout-title">
<p><strong>Do I need really need a text book?</strong></p>
</div>
<div class="callout-content">
<p>No, you don’t. These textbooks are <em>really good</em> and package lots of information into a single place.</p>
<p><em>Life is a database</em> and from my perspective it’s all about speed of retrieval. When I’m building databases, I can’t EVER recall pulling out a text book to look something up!</p>
</div>
</div>
</div>
</section>
<section id="canvas-is-the-official-platform" class="slide level2">
<h2>Canvas is the OFFICIAL platform</h2>
<div class="more-separation">
<ul>
<li><p>YOU are responsible for your own LEARNING. My role is GUIDE and CURATOR.</p></li>
<li><p>WE are working together as a TEAM so that at completion of the course, you are comfortable with designing and building databases.</p></li>
<li><p>ANYTHING posted to the course canvas is FAIR GAME to be tested. If I think it’s important enough to be shared as part of the course materials on Canvas, I believe that it’s important enough for you to be familiar with it and possibly tested on it.</p></li>
<li><p>I will OFTEN not be able to cover all the material relevant to a specific topic in class. That does NOT mean that it isn’t important. Even if I don’t complete the lecture slides during a class session, you should be familiar with ALL the material in the slides. ANYTHING in the lecture slides is FAIR GAME for testing.</p></li>
</ul>
</div>
</section>
<section id="statement-on-generative-ai" class="slide level2">
<h2>Statement on Generative AI</h2>
<ul>
<li><p>Grades for the course are assigned based on YOUR work, not the work of chatgpt, bard or some other generative AI tool. Grades help YOU understand where you are on the journey towards mastery of any pile of material.</p></li>
<li><p>Generative AI can be a real asset in computing. You don’t need to memorize syntax, or struggle to hunt around to find some arcane code necessary to make your program work. But remember, it is supposed to be YOUR program.</p></li>
<li><p>Homework assignments are designed to give you practice using the tools to create programs. The focus of the homework assignments is on the higher level cognitive skills - designing, comparing, judging, analyzing, assessing. <strong>Use of Generative AI IS permitted on homework assignments and the semester project</strong>, in so much as it can help the coding go faster. YOU are responsible for the design and should be able to explain it to anyone that asks.</p></li>
<li><p>Quizzes are designed to test your knowledge of the course material. <strong>Use of Generative AI is NOT permitted on any of the quizzes.</strong></p></li>
<li><p>See <a href="https://virginiacommonwealth.instructure.com/courses/105097/files/12032089?wrap=1">this document</a> to learn more!</p></li>
</ul>
</section>
<section id="abet-student-learning-outcomes" class="slide level2">
<h2>ABET Student Learning Outcomes</h2>
<div class="more-separation">
<p>SLO1 - <em>Analyze a complex computing problem and apply principles of computing and other relevant disciplines to identify solutions;</em></p>
<p>SLO2 - <em>Design, implement and evaluate a computing-based solution to meet a given set of computing requirements in the context of the program’s discipline;</em></p>
<p>SLO3 - <em>Communicate effectively in a variety of professional contexts;</em></p>
<p>SLO4 - <em>Recognize professional responsibilities and make informed judgments in computing practice based on legal and ethical principles;</em></p>
<p>SLO5 - <em>Function effectively as a member or leader of a team engaged in activities appropriate to the program’s discipline;</em></p>
<p>SLO6 - <em>Apply computer science theory and software development fundamentals to produce computing-based solutions;</em></p>
<p>SLO7 - <em>Acquire and apply new knowledge as needed, using appropriate learning strategies.</em></p>
</div>
</section>
<section id="cmsc-408---learning-outcomes" class="slide level2 scrollable">
<h2>CMSC 408 - Learning Outcomes</h2>
<div style="font-size:90%;">
<ol type="1">
<li><p>Demonstrate an understanding of the concepts underlying database design. <em>(ABET SLO 1, SLO 7)</em></p></li>
<li><p>Analyze problems to identify data requirements, types and relations. <em>(SLO 1)</em></p></li>
<li><p>Create E-R and relational designs from problem statements. <em>(SLO 2)</em></p></li>
<li><p>Design data structures and functions to store and process the information. <em>(SLO 2)</em></p></li>
<li><p>Design and implement databases using SQL language. <em>(SLO 6)</em></p></li>
<li><p>Query and manipulate data using SQL language. <em>(SLO 6)</em></p></li>
<li><p>Design and implement reports using data queried from a database. <em>(SLO 3, SLO 6)</em></p></li>
<li><p>Work effectively as part of a team to design, implement and deploy a database-driven web application <em>(SLO 5)</em></p></li>
<li><p>Communicate project requirements, design decisions, and progress effectively to team members and stakeholder <em>(SLO 3)</em></p></li>
<li><p>Incorporate strategies to ensure safe and secure storage and access to the database. <em>(SLO 4)</em></p></li>
</ol>
</div>
</section>
<section id="cmsc-408---tool-sets-and-rationale" class="slide level2">
<h2>CMSC 408 - Tool sets and rationale</h2>
<div class="columns">
<div class="column" style="width:35%;">
<h3 id="tool-sets-well-be-using">Tool sets we’ll be using …</h3>
<div class="more-separation">
<ul>
<li><p>SQL, MySQL, and SQLITE</p></li>
<li><p>VSCODE and various extensions</p></li>
<li><p>Quarto, mermaid and graphviz</p></li>
<li><p>GIT, GH and GITHUB</p></li>
<li><p>Python, Pyenv and Poetry</p></li>
<li><p>Docker and docker compose</p></li>
</ul>
</div>
</div><div class="column" style="width:65%;">
<h3 id="what-you-should-expect">What you should expect …</h3>
<p>This is a programming class. Be prepared for TONS of coding.</p>
<p>We’ll be learning and improving through practice and repitition. There will be LOTS of opportunity to practice.</p>
<p>We’ll be learning to “program/code” documentation and graphics using Quarto.</p>
<p>We’ll be learning how to communicate designs using ER diagrams and crows-feet diagrams.</p>
<p>We’ll be learning to create, retrieve, update and delete database objects using SQL.</p>
<p>We’ll be learning docker to containerize a database and application and automate the reptition.</p>
</div></div>
</section>
<section id="cmsc-408---topics-over-time" class="slide level2">
<h2>CMSC 408 - Topics over time</h2>
<p>The class organized in modules. The GANNT chart below highlights the topics and their order.</p>
<ul>
<li>Homework assignments reinforce topics discussed in class.</li>
<li>Quizzes test understanding of the topics where appropriate.</li>
<li>Lectures, homeworks and quizzes are organized in a way that complements the successful completion of the semester-long project.</li>
</ul>
<div class="cell" data-reveal="true" data-layout-align="default">
<div class="cell-output-display">
<div>
<p></p><figure class=""><p></p>
<div>
<pre class="mermaid mermaid-js">gantt
    dateFormat M/DD/YYYY
    axisFormat %W

    section Topics
    ER Models : m1, 1/7/2024, 3w
    Rel. Algebra: m4, after m1, 2w
    Normal forms: m5, after m4, 3w
    SQL : m6, after m5, 4w
    Adv. SQL: m7, after m6, 5w
</pre>
</div>
<p></p></figure><p></p>
</div>
</div>
</div>
</section>
<section id="cmsc-408---assessment-and-grading" class="slide level2">
<h2>CMSC 408 - Assessment and Grading</h2>
<p>This will be a busy semester! There will be items due each week.</p>
<h3 id="there-will-be-a-mix-of-activities">There will be a mix of activities</h3>
<p>&nbsp;</p>
<div style="font-size:100%;">
<center>
<table class="caption-top">
<thead>
<tr class="header">
<th style="text-align: center;">Deliverable</th>
<th style="text-align: center;">Pct</th>
<th style="text-align: left;">Number of items</th>
</tr>
</thead>
<tbody>
<tr class="odd">
<td style="text-align: center;">Homework</td>
<td style="text-align: center;">40%</td>
<td style="text-align: left;">9 submissions done individually</td>
</tr>
<tr class="even">
<td style="text-align: center;">Quizzes</td>
<td style="text-align: center;">30%</td>
<td style="text-align: left;">5 quizzes taken on-line using respondus</td>
</tr>
<tr class="odd">
<td style="text-align: center;">Project</td>
<td style="text-align: center;">30%</td>
<td style="text-align: left;">12 submissions as part of a team</td>
</tr>
</tbody>
</table>
</center>
</div>
</section>
<section id="cmsc-408---assessment-and-grading-1" class="slide level2">
<h2>CMSC 408 - Assessment and Grading</h2>
<p>This will be a busy semester! There will be items due each week.</p>
<h3 id="homework-assignments">Homework Assignments</h3>
<div style="font-size:0.9em;">
<p>Homework assignments are done individually. Homeworks will be distributed using GITHUB classroom; a link will be provided in the Canvas assignment page. Homeworks will be submitted to Gradescope. Rubrics will be provided. <em>REVIEW EACH RUBRIC CAREFULLY!</em></p>
</div>
<div class="cell" data-reveal="true" data-layout-align="default">
<div class="cell-output-display">
<div>
<p></p><figure class=""><p></p>
<div>
<pre class="mermaid mermaid-js">gantt
    dateFormat M/DD/YYYY
    axisFormat %U

    section Homework&lt;br/&gt;(9 at 40%)
    (first day of class): milestone, fdc1, 1/7/2024, 0d
    HW1 - DE Tool review: milestone, h1, 1/20/2024, 0d
    Homework 2: milestone, h2, 1/29/2024, 0d
    Homework 3: milestone, h3, 2/10/2024, 0d
    Homework 4: milestone, h4, 3/2/2024, 0d
    Homework 5: milestone, h5, 3/16/2024, 0d
    Homework 6: milestone, h6, 3/30/2024, 0d
    Homework 7: milestone, h7, 4/6/2024, 0d
    Homework 8: milestone, h8, 4/28/2024, 0d
    HW9 - Course Evaluation: milestone, h10, 4/28/2024, 0d
    (last day of class): milestone, ldc2, 4/28/2024, 0d
</pre>
</div>
<p></p></figure><p></p>
</div>
</div>
</div>
</section>
<section id="cmsc-408---assessment-and-grading-2" class="slide level2">
<h2>CMSC 408 - Assessment and Grading</h2>
<p>This will be a busy semester! There will be items due each week.</p>
<h3 id="homework-assignment-policies">Homework assignment policies</h3>
<div class="smaller">
<ul>
<li><p>I observe <a href="https://eric.ed.gov/?id=EJ1367855">flexible deadlines</a> for homework, NOT FOR QUIZZES OR DELIVERABLES!</p></li>
<li><p>Each homework has a <em>timeliness</em> score in the rubric. <em>On-time</em> gets full credit. The <em>timeliness score</em> is reduced slowly past the submission date.</p></li>
<li><p>You will ALWAYS get credit for submitting assignments. ALWAYS turn something in! I want you to get the practice and LEARN!</p></li>
<li><p>I realize this is NOT your only class. But don’t get too far behind!</p></li>
<li><p>READ homework rubrics to see expectations for each assignment. The rubrics will help you understand what’s important and where you should spend your time.</p></li>
<li><p>The homework assignments are generally aligned with the semester project, so that one reinforces the other. It pays to keep up!</p></li>
</ul>
</div>
</section>
<section id="cmsc-408---assessment-and-grading-3" class="slide level2">
<h2>CMSC 408 - Assessment and Grading</h2>
<p>This will be a busy semester! There will be items due each week.</p>
<h3 id="quizzes">Quizzes</h3>
<div style="font-size:0.9em;">
<p>Quizzes will be administered on-line using the Respondus lockdown browser. It is the responsibility of the student to ensure that Respondus works. Quizzes will be adminstered outside of class. NO LATE QUIZZES.</p>
<p>Practice quizzes will be available. You can take practice quiz as many times as you like. Practice quiz will look exactly like the actual quiz. Expect each quiz to take 30-minutes or less.</p>
</div>
<div class="cell" data-reveal="true" data-layout-align="default">
<div class="cell-output-display">
<div>
<p></p><figure class=""><p></p>
<div>
<pre class="mermaid mermaid-js">gantt
    dateFormat M/DD/YYYY
    axisFormat %U

    section Quizzes&lt;br/&gt;(5 at 30%)
    (first day of class): milestone, fdc1, 1/7/2024, 0d
    Quiz 1 - Pre-class survey: milestone, q0, 1/7/2024, 0d
    Quiz 2 - ER Models: milestone, q1, 1/23/2024, 0d
    Quiz 3 - Relational algebra: milestone, q2, 2/11/2024, 0d
    Quiz 4 - Normal forms: milestone, q3, 2/27/2024, 0d
    Quiz 5 - SQL basics: milestone, q4, 3/19/2024, 0d
    (last day of class): milestone, ldc2, 4/28/2024, 0d
</pre>
</div>
<p></p></figure><p></p>
</div>
</div>
</div>
</section>
<section id="cmsc-408---assessment-and-grading-4" class="slide level2">
<h2>CMSC 408 - Assessment and Grading</h2>
<p>This will be a busy semester! There will be items due each week.</p>
<h3 id="semester-long-project">Semester-long project</h3>
<div style="font-size:0.9em;">
<p>Students will work in teams of 2 on a semester-long project. The project will require the students design, build and deploy a database driven web application. <em>Team Update</em> deliverables are brief surveys reflecting on project status, and should only take about 5-min to complete.</p>
</div>
<div class="cell" data-reveal="true" data-layout-align="default">
<div class="cell-output-display">
<div>
<p></p><figure class=""><p></p>
<div>
<pre class="mermaid mermaid-js">gantt
    dateFormat M/DD/YYYY
    axisFormat %U

    section Project&lt;br/&gt;Deliverables&lt;br/&gt;(12 at 30%)
    (first day of class): milestone, fdc1, 1/7/2024, 0d
    D01 - Student introductions **: milestone, p1, 1/11/2024,0d
    D02 - Team formation **: milestone, p2, 1/13/2024, 0d
    D03 - Team update: milestone, p3, 1/18/2024, 0d
    D04 - Team update: milestone, p4, 1/25/2024, 0d
    D05 - Proposal video **: milestone, p5, 2/3/2024, 0d
    D06 - Team update: milestone, p6, 2/8/2024, 0d
    D07 - Team update: milestone, p7, 2/22/2024, 0d
    D08 - Design report **: milestone, p8, 3/2/2024, 0d
    D09 - Team update: milestone, p9, 3/8/2024, 0d
    D10 - Web docker **: milestone, p10, 3/23/2024, 0d
    D11 - Team update: milestone, p11, 4/4/2024, 0d
    D12 - Final submission **: milestone, p12, 4/28/2024, 0d
    (last day of class): milestone, ldc2, 4/28/2024, 0d
    
</pre>
</div>
<p></p></figure><p></p>
</div>
</div>
</div>
</section>
<section id="cmsc-408---assessment-and-grading-5" class="slide level2">
<h2>CMSC 408 - Assessment and Grading</h2>
<p>This will be a busy semester! There will be items due each week.</p>
<h3 id="summary-and-grading-schedule">Summary and grading schedule</h3>
<p>Below are tables presenting the grading scheme and deliverable list for the class.</p>
<p>
&nbsp;
</p>
<div class="columns">
<div class="column" style="width:60%;">
<center>
<h3 id="deliverables">Deliverables</h3>
<table class="caption-top">
<thead>
<tr class="header">
<th style="text-align: center;">Deliverable</th>
<th style="text-align: center;">Pct</th>
<th style="text-align: left;">Number of items</th>
</tr>
</thead>
<tbody>
<tr class="odd">
<td style="text-align: center;">Homework</td>
<td style="text-align: center;">40%</td>
<td style="text-align: left;">9 submissions done individually</td>
</tr>
<tr class="even">
<td style="text-align: center;">Quizzes</td>
<td style="text-align: center;">30%</td>
<td style="text-align: left;">5 quizzes taken on-line using respondus</td>
</tr>
<tr class="odd">
<td style="text-align: center;">Project</td>
<td style="text-align: center;">30%</td>
<td style="text-align: left;">12 submissions as part of a team</td>
</tr>
</tbody>
</table>
</center>
</div><div class="column" style="width:40%;">
<center>
<h3 id="grading">Grading</h3>
<table class="caption-top">
<thead>
<tr class="header">
<th style="text-align: center;">Score</th>
<th style="text-align: center;">Grade</th>
<th style="text-align: center;">Fall 2023</th>
</tr>
</thead>
<tbody>
<tr class="odd">
<td style="text-align: center;">90 &lt;= X</td>
<td style="text-align: center;">A</td>
<td style="text-align: center;">112</td>
</tr>
<tr class="even">
<td style="text-align: center;">80 &lt;= X &lt; 90</td>
<td style="text-align: center;">B</td>
<td style="text-align: center;">13</td>
</tr>
<tr class="odd">
<td style="text-align: center;">70 &lt;= X &lt; 80</td>
<td style="text-align: center;">C</td>
<td style="text-align: center;">2</td>
</tr>
<tr class="even">
<td style="text-align: center;">60 &lt;= X &lt; 70</td>
<td style="text-align: center;">D</td>
<td style="text-align: center;">1</td>
</tr>
<tr class="odd">
<td style="text-align: center;">X &lt; 60</td>
<td style="text-align: center;">F</td>
<td style="text-align: center;">3</td>
</tr>
</tbody>
</table>
</center>
</div></div>
</section>
<section id="advice-from-your-peers" class="slide level2">
<h2>Advice from your peers</h2>
<p>&nbsp;</p>
<h3 id="from-course-evaluation-responses-fall-2023">From course evaluation responses, Fall 2023:</h3>
<div style="font-size: 125%; margin-left:10%; margin-right:10%; margin-top: 5%">
<p><em>Discuss the level of difficulty of this course, the pace of the course, and the level of effort required to complete the work in this course.</em></p>
</div>
</section>
<section id="advice-from-your-peers-1" class="slide level2">
<h2>Advice from your peers</h2>
<div class="columns">
<div class="column">
<p><em>This course is easy if you keep up with the work. Having assignments due every week along with the semester-long project is a lot to take on.</em></p>
<p>&nbsp;</p>
<p><em>I think there is a lot of work involved with this course, but so long as you stay on top of the assignments, you will be sucessful, as they are not really difficult, more so there is just a large quantity of them.</em></p>
<p>&nbsp;</p>
<p><em>The course was definitely difficult if not well prepared but the professor gives every single tool one needs to succeed. The pace was perfect and there is nothing I would change about it.</em></p>
</div><div class="column">
<p><em>The pace was quick and the work was not easy. Each week the homework presented new concepts that were progressively more difficult, and it was very easy to fall behind. Not the class with the sort of work you can leave till the last minute, minimum, a couple hours per assignment.</em></p>
<p>&nbsp;</p>
<p><em>Lot of the material that was covered in this class was all very new to me, but Professor Leonard designed the course in a way that wasn’t too overwhelming. I felt like the pace of the course was just right. Even the times I was falling behind a little bit, I was able to pick myself back up pretty quickly since the deadlines weren’t super strict. </em></p>
</div></div>
</section>
<section id="advice-from-your-peers-2" class="slide level2">
<h2>Advice from your peers</h2>
<div class="columns">
<div class="column">
<p><em>I found the course difficulty to be well balanced. If a student goes to class, asks questions, and makes an effort to do their assignment they should have no problem at all passing. The pace of the course was perfect and allowed enough time for each unit to be processed before moving on to the next one. </em></p>
<p>&nbsp;</p>
<p><em>The workload for this course is very challenging to manage. Having to create a whole database and then do weekly homework assignments is very difficult.</em></p>
<p>&nbsp;</p>
<p><em>This course required an intense amount of coding. However, given the clear expectations and due dates, I was able to plan ahead to meet deadlines. </em></p>
</div><div class="column">
<p><em>This course is pretty easy, but I don’t think it needs to be harder. It takes not much effort but still I feel like I am very good with databases, api’s, even better at using python. I am still not good at writing queries though.</em></p>
<p>&nbsp;</p>
<p><em>There is a large level of effort required to this course. Especially towards the end of the semester the assignments and projects can be time consuming. That being said the professor gives more than enough time to complete them and he is very helpful if a section ends up being confusing for the class.</em></p>
<p>&nbsp;</p>
<p><em>This course was fairly difficult, but the professor made it very doable. The course pace was good, except by the end of the semester the pace gets really fast. 10/10 professor</em></p>
</div></div>
<center>
<h3 id="in-summary-dont-panic-you-got-this"><em>In summary: Don’t panic, you got this!</em></h3>
</center>
</section>
<section>
<section id="a-long-time-ago-in-a-galaxy-far-far-away" class="title-slide slide level1 center">
<h1>A long time ago … in a galaxy far, far away …</h1>

</section>
<section id="early-history" class="slide level2">
<h2>Early history</h2>
<div class="columns">
<div class="column">
<h3 id="s-and-early-1960s">1950s and early 1960s:</h3>
<ul>
<li>Data processing using <a href="https://en.wikipedia.org/wiki/Magnetic-tape_data_storage">magnetic tapes for storage</a></li>
<li>Tapes provided only sequential access</li>
<li><a href="https://en.wikipedia.org/wiki/Punched_card_input/output">Punched cards for input</a></li>
</ul>
</div><div class="column" style="width:40%;">
<p><img data-src="assets/1951_TapeData_P2.jpg"></p>
</div></div>
<center>
<em>The history of databases tracks the history of computers</em>
</center>
</section>
<section id="early-history-1" class="slide level2">
<h2>Early history</h2>
<div class="columns">
<div class="column">
<h3 id="late-1960s-and-1970s">Late 1960s and 1970s:</h3>
<ul>
<li><a href="https://en.wikipedia.org/wiki/History_of_hard_disk_drives">Hard disks allowed</a> direct access to data</li>
<li><a href="https://en.wikipedia.org/wiki/Database_model">Network and hierarchical data models</a> in widespread use</li>
<li><a href="https://en.wikipedia.org/wiki/Edgar_F._Codd">Edgar “Ted” Codd</a> defines the Relational data model</li>
<li><a href="https://en.wikipedia.org/wiki/Transaction_processing">High-performance (for the era) transaction processing</a></li>
</ul>
</div><div class="column" style="width:40%;">
<p><img data-src="assets/1970-IBM_2314_DiskDrives_and_IBM_2540_CardReader_Punch.jpg"></p>
</div></div>
<center>
<em>The history of databases tracks the history of computers</em>
</center>
</section>
<section id="modern-systems" class="slide level2">
<h2>Modern systems</h2>
<div class="columns">
<div class="column">
<h3 id="s">1980s:</h3>
<ul>
<li>Research relational prototypes evolve into commercial systems
<ul>
<li>SQL becomes industrial standard</li>
</ul></li>
<li>Parallel and distributed database systems</li>
<li>Object-oriented database systems</li>
</ul>
<h3 id="s-1">1990s:</h3>
<ul>
<li>Large decision support and data-mining applications</li>
<li>Large multi-terabyte data warehouses</li>
<li>Emergence of Web commerce</li>
</ul>
</div><div class="column">
<p><img data-src="assets/1990-computer-center.png"></p>
</div></div>
<center>
<em>The history of databases tracks the history of computers</em>
</center>
</section>
<section id="modern-systems-1" class="slide level2">
<h2>Modern systems</h2>
<div class="columns">
<div class="column">
<h3 id="early-2000s">Early 2000s:</h3>
<ul>
<li>XML and XQuery standards</li>
<li>Automated database administration</li>
</ul>
<h3 id="later-2000s">Later 2000s:</h3>
<ul>
<li>Giant data storage systems</li>
<li>Google BigTable, Yahoo PNuts, Amazon, …</li>
</ul>
<h3 id="and-beyond">2022 and Beyond:</h3>
<p><a href="https://cacm.acm.org/magazines/2022/8/262905-the-seattle-report-on-database-research/fulltext#body-4" class="uri">https://cacm.acm.org/magazines/2022/8/262905-the-seattle-report-on-database-research/fulltext#body-4</a></p>
</div><div class="column">
<p><img data-src="assets/google-data-center.png"></p>
</div></div>
</section>
<section id="open-source-data-engineering-landscape-2024" class="slide level2">
<h2><a href="https://practicaldataengineering.substack.com/p/open-source-data-engineering-landscape" target="_blank">Open Source Data Engineering Landscape 2024</a></h2>
<p><a href="assets/data-engineering-landscape-2024.png" class="lightbox" data-gallery="quarto-lightbox-gallery-1"><img data-src="assets/data-engineering-landscape-2024.png"></a></p>
</section>
<section id="open-source-data-engineering-landscape-2024-1" class="slide level2">
<h2><a href="https://practicaldataengineering.substack.com/p/open-source-data-engineering-landscape" target="_blank">Open Source Data Engineering Landscape 2024</a></h2>
<p><a href="assets/data-engineering-landscape-2024-with-highlights.png" class="lightbox" data-gallery="quarto-lightbox-gallery-2"><img data-src="assets/data-engineering-landscape-2024-with-highlights.png"></a></p>
</section>
<section id="why-not-use-spreadsheets" class="slide level2">
<h2>Why not use spreadsheets?</h2>
<h3 id="spreadsheets-do-work-and-they-are-viable">Spreadsheets DO work and they ARE viable!</h3>
<div class="columns">
<div class="column">
<p><a href="https://vcu-ssg.github.io/ssg-quarto-cmsc-courses/">Here is spreadsheet driven web site</a></p>
</div><div class="column">
<p><a href="https://docs.google.com/spreadsheets/d/1qrN3L7eRLsM-aVMHYaLQN-FMYtrTJf0_h6dLKlUdPkk/edit#gid=107368023">Here is the spreadsheet</a></p>
</div>
</div>
<h3 id="on-the-surface-spreadsheets-share-many-common-elements-with-databases">On the surface spreadsheets share many common elements with databases</h3>
<div class="columns">
<div class="column">
<h3 id="entities">Entities</h3>
<ul>
<li><em>Worksheets</em> are <em>Tables</em></li>
<li><em>Rows</em> are sometimes <em>Records</em></li>
<li><em>Columns</em> are sometimes <em>Fields</em></li>
<li><em>Workbooks</em> are <em>Databases</em> (collections of tables)</li>
</ul>
</div><div class="column">
<h3 id="operations">Operations</h3>
<ul>
<li>find rows, insert rows, delete rows, update rows,</li>
<li>add columns, remove columns</li>
<li>create worksheets, delete worksheets</li>
<li>create workbooks, delete workbooks</li>
</ul>
</div>
</div>
</section>
<section id="why-not-use-spreadsheets-1" class="slide level2">
<h2>Why not use spreadsheets?</h2>
<h3 id="drawbacks-of-using-files-and-workbooks-store-data">Drawbacks of using files and workbooks store data</h3>
<ul>
<li>Data redundancy and inconsistency in multiple files and formats</li>
<li>Difficulty in accessing data: where and how</li>
<li>Data isolation</li>
<li>Integrity problems and constraints</li>
<li>Atomicity of updates</li>
<li>Concurrent access by multiple users</li>
<li>Security problems</li>
</ul>
</section>
<section id="on-line-transaction-processing-oltp-databases" class="slide level2">
<h2>On Line Transaction Processing (OLTP) databases</h2>
<div class="columns">
<div class="column" style="width:80%;">
<div class="more-separation">
<ul>
<li><p>This semester we’ll be working with OLTP databases, like MySQL, Postgres, SQLITE, Oracle, DB2 and SQLServer.</p></li>
<li><p>These are <em>Relational</em> databases, that is, the database stores entities and the relationships between these entities.</p></li>
<li><p>These databases log each change to the database as a transaction. Groups of transactions can be reviewed and used to restore the database to an earlier state.</p></li>
<li><p>Transactions (changes to the database) are communicated to the database management system using a language called <em>SQL</em>, a <em>structured query language</em>.</p></li>
<li><p><a href="https://www.youtube.com/watch?v=S9C8PNX72Ms">How do I pronounce SQL?</a></p></li>
</ul>
</div>
</div><div class="column" style="width:20%;">
<p><img data-src="assets/oltp-snip.png"></p>
</div>
</div>
</section>
<section id="on-line-transaction-processing-oltp-databases-1" class="slide level2">
<h2>On Line Transaction Processing (OLTP) databases</h2>
<div class="columns">
<div class="column">
<ul>
<li><p><strong>Fast Query Processing:</strong> These databases prioritize quick query response times to ensure efficient and prompt processing of individual transactions, making them ideal for applications like banking, e-commerce, and order management systems.</p></li>
<li><p><strong>High Transaction Volume:</strong> OLTP databases are designed to handle a large number of short, atomic transactions, such as inserting, updating, or deleting records, which are typically initiated by end-users in real-time.</p></li>
</ul>
</div><div class="column">
<ul>
<li><p><strong>Data Integrity and Consistency:</strong> OLTP systems implement ACID (Atomicity, Consistency, Isolation, Durability) properties to ensure that all transactions are processed reliably, maintaining the integrity and consistency of the data even in the event of system failures.</p></li>
<li><p><strong>Normalized Data Structure:</strong> OLTP databases typically use a highly normalized schema to minimize data redundancy, optimize storage efficiency, and reduce the complexity of data manipulation during frequent transactions.</p></li>
</ul>
</div>
</div>
</section>
<section id="cmsc-408---in-a-nutshell" class="slide level2">
<h2>CMSC 408 - in a nutshell</h2>
<ul>
<li><p>We’ll apply <em>entity-relation</em> models to design and describe the contents of a database.</p></li>
<li><p>We’ll apply <em>relational algebra</em> to formally describe how we query the database.</p></li>
<li><p>We’ll apply <em>normalization</em> to ensure that we minimize redundant information in the database.</p></li>
<li><p>We’ll tie everything together using SQL.</p></li>
</ul>
<div class="cell" data-reveal="true" data-layout-align="default">
<div class="cell-output-display">
<div>
<p></p><figure class=""><p></p>
<div>
<pre class="mermaid mermaid-js">gantt
    dateFormat M/DD/YYYY
    axisFormat %W

    section Topics
    ER Models : m1, 1/7/2024, 3w
    Rel. Algebra: m4, after m1, 2w
    Normal forms: m5, after m4, 3w
    SQL : m6, after m5, 4w
    Adv. SQL: m7, after m6, 5w
</pre>
</div>
<p></p></figure><p></p>
</div>
</div>
</div>
</section>
<section id="housekeeping-1" class="slide level2">
<h2>Housekeeping</h2>
<div class="columns">
<div class="column" style="width:9%;">

</div><div class="column" style="width:45%;">
<h3 id="discussion-items-1">Discussion items</h3>
<ul>
<li><p>Complete the pre-class survey</p></li>
<li><p>Introduce yourself on the discussion group</p></li>
<li><p>Join the discord</p></li>
<li><p>Form your project team</p></li>
</ul>
</div><div class="column" style="width:40%;">
<h3 id="lecture-topics-1">Lecture topics</h3>
<ul>
<li><p>Course overview</p></li>
<li><p>Intro to databases</p></li>
</ul>
</div></div>
<div style="margin-top:25px">
<p>&nbsp;</p>
</div>

    <style></style>
    <div class="upcoming-calendar">
<table class="caption-top" data-quarto-postprocess="true">
<thead>
<tr class="header">
<th style="text-align: center;" data-quarto-table-cell-role="th">Module</th>
<th style="text-align: center;" data-quarto-table-cell-role="th">Week</th>
<th style="text-align: center;" data-quarto-table-cell-role="th">Date</th>
<th style="text-align: center;" data-quarto-table-cell-role="th">Day</th>
<th data-quarto-table-cell-role="th">Lectures</th>
<th data-quarto-table-cell-role="th">Deliverables/Notes</th>
</tr>
</thead>
<tbody>
<tr class="odd">
<td style="text-align: center;">ER Models</td>
<td style="text-align: center;">1</td>
<td style="text-align: center;">8/21</td>
<td style="text-align: center;">Wed</td>
<td>MTG1: L1 (Welcome to CMSC408)</td>
<td>Quiz 1 due (Pre-class Survey)</td>
</tr>
<tr class="even">
<td style="text-align: center;">ER Models</td>
<td style="text-align: center;">1</td>
<td style="text-align: center;">8/23</td>
<td style="text-align: center;">Fri</td>
<td></td>
<td>PrjDel 1 due (Student introductions)</td>
</tr>
<tr class="odd">
<td style="text-align: center;">ER Models</td>
<td style="text-align: center;">1</td>
<td style="text-align: center;">8/25</td>
<td style="text-align: center;">Sun</td>
<td></td>
<td>PrjDel 2 due (Team formation)</td>
</tr>
<tr class="even">
<td style="text-align: center;">ER Models</td>
<td style="text-align: center;">2</td>
<td style="text-align: center;">8/26</td>
<td style="text-align: center;">Mon</td>
<td>MTG2: L2 (Entity-relation models 1)</td>
<td>Last day to add/drop</td>
</tr>
<tr class="odd">
<td style="text-align: center;">ER Models</td>
<td style="text-align: center;">2</td>
<td style="text-align: center;">8/28</td>
<td style="text-align: center;">Wed</td>
<td>MTG3: L3 (Entity-relation models 2)</td>
<td></td>
</tr>
<tr class="even">
<td style="text-align: center;">ER Models</td>
<td style="text-align: center;">2</td>
<td style="text-align: center;">8/30</td>
<td style="text-align: center;">Fri</td>
<td></td>
<td>PrjDel 3 due (Team update)</td>
</tr>
<tr class="odd">
<td style="text-align: center;">ER Models</td>
<td style="text-align: center;">2</td>
<td style="text-align: center;">9/1</td>
<td style="text-align: center;">Sun</td>
<td></td>
<td>HW1 due (DE Tool Review)</td>
</tr>
<tr class="even">
<td style="text-align: center;">ER Models</td>
<td style="text-align: center;">3</td>
<td style="text-align: center;">9/2</td>
<td style="text-align: center;">Mon</td>
<td></td>
<td>NO CLASS - University closed (Labor day)</td>
</tr>
</tbody>
</table>
</div>
<div class="quarto-auto-generated-content">
<p><img src="assets/CS-icon-01.png" class="slide-logo"></p>
<div class="footer footer-default">

</div>
</div>
<div class="reveal-header">
<div class="header-logo">
<img data-src="assets/CS-icon-with-dept-name-white-2.png">
</div>
<div class="sc-title">
<p> </p>
</div>
<div class="header-text">
<p>CMSC 408 - Databases</p>
</div>
<div class="sb-title">
<p> </p>
</div>
</div>
</section></section>
    </div>
  </div>

  <script>window.backupDefine = window.define; window.define = undefined;</script>
  <script src="lecture-01_files/libs/revealjs/dist/reveal.js"></script>
  <!-- reveal.js plugins -->
  <script src="lecture-01_files/libs/revealjs/plugin/quarto-line-highlight/line-highlight.js"></script>
  <script src="lecture-01_files/libs/revealjs/plugin/pdf-export/pdfexport.js"></script>
  <script src="lecture-01_files/libs/revealjs/plugin/reveal-menu/menu.js"></script>
  <script src="lecture-01_files/libs/revealjs/plugin/reveal-menu/quarto-menu.js"></script>
  <script src="lecture-01_files/libs/revealjs/plugin/quarto-support/support.js"></script>
  

  <script src="lecture-01_files/libs/revealjs/plugin/notes/notes.js"></script>
  <script src="lecture-01_files/libs/revealjs/plugin/search/search.js"></script>
  <script src="lecture-01_files/libs/revealjs/plugin/zoom/zoom.js"></script>
  <script src="lecture-01_files/libs/revealjs/plugin/math/math.js"></script>
  <script>window.define = window.backupDefine; window.backupDefine = undefined;</script>

  <script>

      // Full list of configuration options available at:
      // https://revealjs.com/config/
      Reveal.initialize({
'controlsAuto': true,
'previewLinksAuto': false,
'pdfSeparateFragments': false,
'autoAnimateEasing': "ease",
'autoAnimateDuration': 1,
'autoAnimateUnmatched': true,
'menu': {"side":"left","useTextContentForMissingTitles":true,"markers":false,"loadIcons":false,"custom":[{"title":"Tools","icon":"<i class=\"fas fa-gear\"></i>","content":"<ul class=\"slide-menu-items\">\n<li class=\"slide-tool-item active\" data-item=\"0\"><a href=\"#\" onclick=\"RevealMenuToolHandlers.fullscreen(event)\"><kbd>f</kbd> Fullscreen</a></li>\n<li class=\"slide-tool-item\" data-item=\"1\"><a href=\"#\" onclick=\"RevealMenuToolHandlers.speakerMode(event)\"><kbd>s</kbd> Speaker View</a></li>\n<li class=\"slide-tool-item\" data-item=\"2\"><a href=\"#\" onclick=\"RevealMenuToolHandlers.overview(event)\"><kbd>o</kbd> Slide Overview</a></li>\n<li class=\"slide-tool-item\" data-item=\"3\"><a href=\"#\" onclick=\"RevealMenuToolHandlers.togglePdfExport(event)\"><kbd>e</kbd> PDF Export Mode</a></li>\n<li class=\"slide-tool-item\" data-item=\"4\"><a href=\"#\" onclick=\"RevealMenuToolHandlers.keyboardHelp(event)\"><kbd>?</kbd> Keyboard Help</a></li>\n</ul>"}],"openButton":false},
'smaller': false,
 
        // Display controls in the bottom right corner
        controls: false,

        // Help the user learn the controls by providing hints, for example by
        // bouncing the down arrow when they first encounter a vertical slide
        controlsTutorial: false,

        // Determines where controls appear, "edges" or "bottom-right"
        controlsLayout: 'edges',

        // Visibility rule for backwards navigation arrows; "faded", "hidden"
        // or "visible"
        controlsBackArrows: 'faded',

        // Display a presentation progress bar
        progress: true,

        // Display the page number of the current slide
        slideNumber: 'c/t',

        // 'all', 'print', or 'speaker'
        showSlideNumber: 'all',

        // Add the current slide number to the URL hash so that reloading the
        // page/copying the URL will return you to the same slide
        hash: true,

        // Start with 1 for the hash rather than 0
        hashOneBasedIndex: false,

        // Flags if we should monitor the hash and change slides accordingly
        respondToHashChanges: true,

        // Push each slide change to the browser history
        history: true,

        // Enable keyboard shortcuts for navigation
        keyboard: true,

        // Enable the slide overview mode
        overview: true,

        // Disables the default reveal.js slide layout (scaling and centering)
        // so that you can use custom CSS layout
        disableLayout: false,

        // Vertical centering of slides
        center: false,

        // Enables touch navigation on devices with touch input
        touch: true,

        // Loop the presentation
        loop: false,

        // Change the presentation direction to be RTL
        rtl: false,

        // see https://revealjs.com/vertical-slides/#navigation-mode
        navigationMode: 'linear',

        // Randomizes the order of slides each time the presentation loads
        shuffle: false,

        // Turns fragments on and off globally
        fragments: true,

        // Flags whether to include the current fragment in the URL,
        // so that reloading brings you to the same fragment position
        fragmentInURL: false,

        // Flags if the presentation is running in an embedded mode,
        // i.e. contained within a limited portion of the screen
        embedded: false,

        // Flags if we should show a help overlay when the questionmark
        // key is pressed
        help: true,

        // Flags if it should be possible to pause the presentation (blackout)
        pause: true,

        // Flags if speaker notes should be visible to all viewers
        showNotes: false,

        // Global override for autoplaying embedded media (null/true/false)
        autoPlayMedia: null,

        // Global override for preloading lazy-loaded iframes (null/true/false)
        preloadIframes: null,

        // Number of milliseconds between automatically proceeding to the
        // next slide, disabled when set to 0, this value can be overwritten
        // by using a data-autoslide attribute on your slides
        autoSlide: 0,

        // Stop auto-sliding after user input
        autoSlideStoppable: true,

        // Use this method for navigation when auto-sliding
        autoSlideMethod: null,

        // Specify the average time in seconds that you think you will spend
        // presenting each slide. This is used to show a pacing timer in the
        // speaker view
        defaultTiming: null,

        // Enable slide navigation via mouse wheel
        mouseWheel: false,

        // The display mode that will be used to show slides
        display: 'block',

        // Hide cursor if inactive
        hideInactiveCursor: true,

        // Time before the cursor is hidden (in ms)
        hideCursorTime: 5000,

        // Opens links in an iframe preview overlay
        previewLinks: false,

        // Transition style (none/fade/slide/convex/concave/zoom)
        transition: 'none',

        // Transition speed (default/fast/slow)
        transitionSpeed: 'default',

        // Transition style for full page slide backgrounds
        // (none/fade/slide/convex/concave/zoom)
        backgroundTransition: 'none',

        // Number of slides away from the current that are visible
        viewDistance: 3,

        // Number of slides away from the current that are visible on mobile
        // devices. It is advisable to set this to a lower number than
        // viewDistance in order to save resources.
        mobileViewDistance: 2,

        // The "normal" size of the presentation, aspect ratio will be preserved
        // when the presentation is scaled to fit different resolutions. Can be
        // specified using percentage units.
        width: 900,

        height: 500,

        // Factor of the display size that should remain empty around the content
        margin: 0.1,

        // Bounds for smallest/largest possible scale to apply to content
        minScale: 0.2,

        maxScale: 2,

        math: {
          mathjax: 'https://cdnjs.cloudflare.com/ajax/libs/mathjax/2.7.0/MathJax.js',
          config: 'TeX-AMS_HTML-full',
          tex2jax: {
            inlineMath: [['\\(','\\)']],
            displayMath: [['\\[','\\]']],
            balanceBraces: true,
            processEscapes: false,
            processRefs: true,
            processEnvironments: true,
            preview: 'TeX',
            skipTags: ['script','noscript','style','textarea','pre','code'],
            ignoreClass: 'tex2jax_ignore',
            processClass: 'tex2jax_process'
          },
        },

        // reveal.js plugins
        plugins: [QuartoLineHighlight, PdfExport, RevealMenu, QuartoSupport,

          RevealMath,
          RevealNotes,
          RevealSearch,
          RevealZoom
        ]
      });
    </script>
    <script id="quarto-html-after-body" type="application/javascript">
    window.document.addEventListener("DOMContentLoaded", function (event) {
      const toggleBodyColorMode = (bsSheetEl) => {
        const mode = bsSheetEl.getAttribute("data-mode");
        const bodyEl = window.document.querySelector("body");
        if (mode === "dark") {
          bodyEl.classList.add("quarto-dark");
          bodyEl.classList.remove("quarto-light");
        } else {
          bodyEl.classList.add("quarto-light");
          bodyEl.classList.remove("quarto-dark");
        }
      }
      const toggleBodyColorPrimary = () => {
        const bsSheetEl = window.document.querySelector("link#quarto-bootstrap");
        if (bsSheetEl) {
          toggleBodyColorMode(bsSheetEl);
        }
      }
      toggleBodyColorPrimary();  
      const tabsets =  window.document.querySelectorAll(".panel-tabset-tabby")
      tabsets.forEach(function(tabset) {
        const tabby = new Tabby('#' + tabset.id);
      });
      const isCodeAnnotation = (el) => {
        for (const clz of el.classList) {
          if (clz.startsWith('code-annotation-')) {                     
            return true;
          }
        }
        return false;
      }
      const onCopySuccess = function(e) {
        // button target
        const button = e.trigger;
        // don't keep focus
        button.blur();
        // flash "checked"
        button.classList.add('code-copy-button-checked');
        var currentTitle = button.getAttribute("title");
        button.setAttribute("title", "Copied!");
        let tooltip;
        if (window.bootstrap) {
          button.setAttribute("data-bs-toggle", "tooltip");
          button.setAttribute("data-bs-placement", "left");
          button.setAttribute("data-bs-title", "Copied!");
          tooltip = new bootstrap.Tooltip(button, 
            { trigger: "manual", 
              customClass: "code-copy-button-tooltip",
              offset: [0, -8]});
          tooltip.show();    
        }
        setTimeout(function() {
          if (tooltip) {
            tooltip.hide();
            button.removeAttribute("data-bs-title");
            button.removeAttribute("data-bs-toggle");
            button.removeAttribute("data-bs-placement");
          }
          button.setAttribute("title", currentTitle);
          button.classList.remove('code-copy-button-checked');
        }, 1000);
        // clear code selection
        e.clearSelection();
      }
      const getTextToCopy = function(trigger) {
          const codeEl = trigger.previousElementSibling.cloneNode(true);
          for (const childEl of codeEl.children) {
            if (isCodeAnnotation(childEl)) {
              childEl.remove();
            }
          }
          return codeEl.innerText;
      }
      const clipboard = new window.ClipboardJS('.code-copy-button:not([data-in-quarto-modal])', {
        text: getTextToCopy
      });
      clipboard.on('success', onCopySuccess);
      if (window.document.getElementById('quarto-embedded-source-code-modal')) {
        // For code content inside modals, clipBoardJS needs to be initialized with a container option
        // TODO: Check when it could be a function (https://github.com/zenorocha/clipboard.js/issues/860)
        const clipboardModal = new window.ClipboardJS('.code-copy-button[data-in-quarto-modal]', {
          text: getTextToCopy,
          container: window.document.getElementById('quarto-embedded-source-code-modal')
        });
        clipboardModal.on('success', onCopySuccess);
      }
        var localhostRegex = new RegExp(/^(?:http|https):\/\/localhost\:?[0-9]*\//);
        var mailtoRegex = new RegExp(/^mailto:/);
          var filterRegex = new RegExp('/' + window.location.host + '/');
        var isInternal = (href) => {
            return filterRegex.test(href) || localhostRegex.test(href) || mailtoRegex.test(href);
        }
        // Inspect non-navigation links and adorn them if external
     	var links = window.document.querySelectorAll('a[href]:not(.nav-link):not(.navbar-brand):not(.toc-action):not(.sidebar-link):not(.sidebar-item-toggle):not(.pagination-link):not(.no-external):not([aria-hidden]):not(.dropdown-item):not(.quarto-navigation-tool):not(.about-link)');
        for (var i=0; i<links.length; i++) {
          const link = links[i];
          if (!isInternal(link.href)) {
            // undo the damage that might have been done by quarto-nav.js in the case of
            // links that we want to consider external
            if (link.dataset.originalHref !== undefined) {
              link.href = link.dataset.originalHref;
            }
          }
        }
      function tippyHover(el, contentFn, onTriggerFn, onUntriggerFn) {
        const config = {
          allowHTML: true,
          maxWidth: 500,
          delay: 100,
          arrow: false,
          appendTo: function(el) {
              return el.closest('section.slide') || el.parentElement;
          },
          interactive: true,
          interactiveBorder: 10,
          theme: 'light-border',
          placement: 'bottom-start',
        };
        if (contentFn) {
          config.content = contentFn;
        }
        if (onTriggerFn) {
          config.onTrigger = onTriggerFn;
        }
        if (onUntriggerFn) {
          config.onUntrigger = onUntriggerFn;
        }
          config['offset'] = [0,0];
          config['maxWidth'] = 700;
        window.tippy(el, config); 
      }
      const noterefs = window.document.querySelectorAll('a[role="doc-noteref"]');
      for (var i=0; i<noterefs.length; i++) {
        const ref = noterefs[i];
        tippyHover(ref, function() {
          // use id or data attribute instead here
          let href = ref.getAttribute('data-footnote-href') || ref.getAttribute('href');
          try { href = new URL(href).hash; } catch {}
          const id = href.replace(/^#\/?/, "");
          const note = window.document.getElementById(id);
          if (note) {
            return note.innerHTML;
          } else {
            return "";
          }
        });
      }
      const findCites = (el) => {
        const parentEl = el.parentElement;
        if (parentEl) {
          const cites = parentEl.dataset.cites;
          if (cites) {
            return {
              el,
              cites: cites.split(' ')
            };
          } else {
            return findCites(el.parentElement)
          }
        } else {
          return undefined;
        }
      };
      var bibliorefs = window.document.querySelectorAll('a[role="doc-biblioref"]');
      for (var i=0; i<bibliorefs.length; i++) {
        const ref = bibliorefs[i];
        const citeInfo = findCites(ref);
        if (citeInfo) {
          tippyHover(citeInfo.el, function() {
            var popup = window.document.createElement('div');
            citeInfo.cites.forEach(function(cite) {
              var citeDiv = window.document.createElement('div');
              citeDiv.classList.add('hanging-indent');
              citeDiv.classList.add('csl-entry');
              var biblioDiv = window.document.getElementById('ref-' + cite);
              if (biblioDiv) {
                citeDiv.innerHTML = biblioDiv.innerHTML;
              }
              popup.appendChild(citeDiv);
            });
            return popup.innerHTML;
          });
        }
      }
    });
    </script>
<<<<<<< HEAD
    <script>var lightboxQuarto = GLightbox({"selector":".lightbox","closeEffect":"zoom","descPosition":"bottom","openEffect":"zoom","loop":false});
    window.onload = () => {
      lightboxQuarto.on('slide_before_load', (data) => {
        const { slideIndex, slideNode, slideConfig, player, trigger } = data;
        const href = trigger.getAttribute('href');
        if (href !== null) {
          const imgEl = window.document.querySelector(`a[href="${href}"] img`);
          if (imgEl !== null) {
            const srcAttr = imgEl.getAttribute("src");
            if (srcAttr && srcAttr.startsWith("data:")) {
              slideConfig.href = srcAttr;
=======
    <script>var lightboxQuarto = GLightbox({"selector":".lightbox","closeEffect":"zoom","loop":false,"descPosition":"bottom","openEffect":"zoom"});
    (function() {
      let previousOnload = window.onload;
      window.onload = () => {
        if (previousOnload) {
          previousOnload();
        }
        lightboxQuarto.on('slide_before_load', (data) => {
          const { slideIndex, slideNode, slideConfig, player, trigger } = data;
          const href = trigger.getAttribute('href');
          if (href !== null) {
            const imgEl = window.document.querySelector(`a[href="${href}"] img`);
            if (imgEl !== null) {
              const srcAttr = imgEl.getAttribute("src");
              if (srcAttr && srcAttr.startsWith("data:")) {
                slideConfig.href = srcAttr;
              }
>>>>>>> 73094c0d
            }
          } 
        });
      
        lightboxQuarto.on('slide_after_load', (data) => {
          const { slideIndex, slideNode, slideConfig, player, trigger } = data;
          if (window.Quarto?.typesetMath) {
            window.Quarto.typesetMath(slideNode);
          }
        });
      
      };
      
    })();
              </script>
    

</body></html><|MERGE_RESOLUTION|>--- conflicted
+++ resolved
@@ -1622,7 +1622,6 @@
       }
     });
     </script>
-<<<<<<< HEAD
     <script>var lightboxQuarto = GLightbox({"selector":".lightbox","closeEffect":"zoom","descPosition":"bottom","openEffect":"zoom","loop":false});
     window.onload = () => {
       lightboxQuarto.on('slide_before_load', (data) => {
@@ -1634,39 +1633,19 @@
             const srcAttr = imgEl.getAttribute("src");
             if (srcAttr && srcAttr.startsWith("data:")) {
               slideConfig.href = srcAttr;
-=======
-    <script>var lightboxQuarto = GLightbox({"selector":".lightbox","closeEffect":"zoom","loop":false,"descPosition":"bottom","openEffect":"zoom"});
-    (function() {
-      let previousOnload = window.onload;
-      window.onload = () => {
-        if (previousOnload) {
-          previousOnload();
+            }
+          }
+        } 
+      });
+
+      lightboxQuarto.on('slide_after_load', (data) => {
+        const { slideIndex, slideNode, slideConfig, player, trigger } = data;
+        if (window.Quarto?.typesetMath) {
+          window.Quarto.typesetMath(slideNode);
         }
-        lightboxQuarto.on('slide_before_load', (data) => {
-          const { slideIndex, slideNode, slideConfig, player, trigger } = data;
-          const href = trigger.getAttribute('href');
-          if (href !== null) {
-            const imgEl = window.document.querySelector(`a[href="${href}"] img`);
-            if (imgEl !== null) {
-              const srcAttr = imgEl.getAttribute("src");
-              if (srcAttr && srcAttr.startsWith("data:")) {
-                slideConfig.href = srcAttr;
-              }
->>>>>>> 73094c0d
-            }
-          } 
-        });
-      
-        lightboxQuarto.on('slide_after_load', (data) => {
-          const { slideIndex, slideNode, slideConfig, player, trigger } = data;
-          if (window.Quarto?.typesetMath) {
-            window.Quarto.typesetMath(slideNode);
-          }
-        });
-      
-      };
-      
-    })();
+      });
+
+    };
               </script>
     
 
