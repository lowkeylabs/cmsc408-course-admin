---
date: 8/26/2024
lecture-id: 2
title: Entity-relation models 1
---

```{python}
#| echo: false
#| label: setup
lecture_id = 2
n_rows = 8

housekeeping_margin_column_width = "9%"
housekeeping_left_column_width="45%"
housekeeping_right_column_width="35%"

housekeeping_vertical_spacer = "1px"

discussion_items = [
    'Finish up your intros (deliverable 1)',
    'Form those teams! Watch Discord (deliverable 2)',
    '[Question: all weeks or just current plus one?](https://virginiacommonwealth.instructure.com/courses/105097)',
    '[Question: announcements at top of home page?](https://virginiacommonwealth.instructure.com/courses/105097)',
    '[Finish the pre-class survey (Quiz 1)](https://virginiacommonwealth.instructure.com/courses/105097/quizzes/199280/statistics)',
]

lecture_topics = [
    '[Homework 1](#homework-1---fall-2024)',
<<<<<<< HEAD
    '[Intro to DB design](#database-design-process)',
=======
    '[Intro to DB design](#database-design-process)'
>>>>>>> cb916569
]
```

{{< include "./_template-lecture-housekeeping.qmd" >}}
{{< include "./_template-lecture-gantt.qmd" >}}

{{< include ../../topics/_homework-1-fall-2024.qmd >}}
{{< include ../../topics/_database-design-process.qmd >}}

{{< include "./_template-lecture-housekeeping.qmd" >}}<|MERGE_RESOLUTION|>--- conflicted
+++ resolved
@@ -26,11 +26,7 @@
 
 lecture_topics = [
     '[Homework 1](#homework-1---fall-2024)',
-<<<<<<< HEAD
-    '[Intro to DB design](#database-design-process)',
-=======
     '[Intro to DB design](#database-design-process)'
->>>>>>> cb916569
 ]
 ```
 
